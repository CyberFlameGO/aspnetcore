{
  "version" : 1,
  "defaultOnFailure": "fail",
  "localRerunCount" : 3,
  "retryOnRules": [
    {"testName": {"contains": "FlakyTestToEnsureRetryWorks" }},
    {"testName": {"contains": "MaxRequestBufferSizeTests.LargeUpload" }},
<<<<<<< HEAD
    {"testName": {"contains": "ReaderThrowsResetExceptionOnInvalidBody" }},
    {"testName": {"contains": "AttributeRouting_RouteNameTokenReplace_Reachable" }},
    {"testName": {"contains": "Http3RequestTests"}},
    {"testName": {"contains": "Http3TlsTests"}},
    {"testName": {"contains": "StreamPool_StreamAbortedOnClientAndServer_NotPooled"}},
    {"testName": {"contains": "ServerCertificateSelector_Invoked"}},
=======
    {"testName": {"contains": "Http3RequestTests"}},
    {"testName": {"contains": "Http3TlsTests"}},
    {"testName": {"contains": "StreamPool_StreamAbortedOnClientAndServer_NotPooled"}},
>>>>>>> d5a06dd9
    {"testName": {"contains": "TraceIdentifierIsUnique"}},
    {"testName": {"contains": "LocationChangingHandlers_CannotCancelTheNavigationAsynchronously_UntilReturning"}},
    {"testName": {"contains": "ClientAbortingConnectionImmediatelyIsNotLoggedHigherThanDebug"}},
    {"testName": {"contains": "WebConfigAppendsHostingStartup_OutOfProcess"}},
    {"testName": {"contains": "HttpsConnectionClosedWhenResponseDoesNotSatisfyMinimumDataRate"}},
    {"testName": {"contains": "BidirectionalStream_ServerReadsDataAndCompletes_GracefullyClosed"}},
    {"testName": {"contains": "POST_ServerAbort_ClientReceivesAbort"}},
    {"testName": {"contains": "POST_ServerAbortAfterWrite_ClientReceivesAbort"}},
    {"testAssembly": {"contains": "IIS"}},
    {"testAssembly": {"contains": "Template"}},
    {"failureMessage": {"contains":"(Site is started but no worker process found)"}},
    {"failureMessage": {"contains": "network disconnected"}}
  ],
  "failOnRules": [
  ],
  "quarantineRules": [
  ]
}<|MERGE_RESOLUTION|>--- conflicted
+++ resolved
@@ -5,18 +5,9 @@
   "retryOnRules": [
     {"testName": {"contains": "FlakyTestToEnsureRetryWorks" }},
     {"testName": {"contains": "MaxRequestBufferSizeTests.LargeUpload" }},
-<<<<<<< HEAD
-    {"testName": {"contains": "ReaderThrowsResetExceptionOnInvalidBody" }},
-    {"testName": {"contains": "AttributeRouting_RouteNameTokenReplace_Reachable" }},
     {"testName": {"contains": "Http3RequestTests"}},
     {"testName": {"contains": "Http3TlsTests"}},
     {"testName": {"contains": "StreamPool_StreamAbortedOnClientAndServer_NotPooled"}},
-    {"testName": {"contains": "ServerCertificateSelector_Invoked"}},
-=======
-    {"testName": {"contains": "Http3RequestTests"}},
-    {"testName": {"contains": "Http3TlsTests"}},
-    {"testName": {"contains": "StreamPool_StreamAbortedOnClientAndServer_NotPooled"}},
->>>>>>> d5a06dd9
     {"testName": {"contains": "TraceIdentifierIsUnique"}},
     {"testName": {"contains": "LocationChangingHandlers_CannotCancelTheNavigationAsynchronously_UntilReturning"}},
     {"testName": {"contains": "ClientAbortingConnectionImmediatelyIsNotLoggedHigherThanDebug"}},
