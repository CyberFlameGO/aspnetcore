﻿<Project Sdk="Microsoft.NET.Sdk">

  <PropertyGroup>
<<<<<<< HEAD
    <TargetFrameworks>netcoreapp2.2</TargetFrameworks>
=======
    <TargetFrameworks>netcoreapp2.1</TargetFrameworks>
>>>>>>> 5d16f979
    <!-- Don't create a NuGet package -->
    <IsPackable>false</IsPackable>
    <OutputType>Exe</OutputType>
  </PropertyGroup>

  <ItemGroup>
    <ProjectReference Include="..\..\src\Microsoft.AspNetCore.SignalR.Client\Microsoft.AspNetCore.SignalR.Client.csproj" />
  </ItemGroup>

</Project><|MERGE_RESOLUTION|>--- conflicted
+++ resolved
@@ -1,11 +1,7 @@
 ﻿<Project Sdk="Microsoft.NET.Sdk">
 
   <PropertyGroup>
-<<<<<<< HEAD
-    <TargetFrameworks>netcoreapp2.2</TargetFrameworks>
-=======
-    <TargetFrameworks>netcoreapp2.1</TargetFrameworks>
->>>>>>> 5d16f979
+    <TargetFramework>netcoreapp2.2</TargetFramework>
     <!-- Don't create a NuGet package -->
     <IsPackable>false</IsPackable>
     <OutputType>Exe</OutputType>
