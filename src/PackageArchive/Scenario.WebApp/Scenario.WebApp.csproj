--- conflicted
+++ resolved
@@ -1,15 +1,11 @@
 <Project Sdk="Microsoft.NET.Sdk">
 
   <PropertyGroup>
-<<<<<<< HEAD
-    <TargetFramework>netcoreapp3.0</TargetFramework>
-=======
->>>>>>> 06f01467
     <!-- aspnet/BuildTools#662 Don't police what version of NetCoreApp we use -->
     <NETCoreAppMaximumVersion>99.9</NETCoreAppMaximumVersion>
-    <TargetFramework>netcoreapp2.2</TargetFramework>
-    <MaxImplicitVersion>2.2.0</MaxImplicitVersion>
-    <!-- Use pre-release versions up until 2.2.0, then don't lift higher -->
+    <TargetFramework>netcoreapp3.0</TargetFramework>
+    <MaxImplicitVersion>3.0.0</MaxImplicitVersion>
+    <!-- Use pre-release versions up until 3.0.0, then don't lift higher -->
     <AspNetCoreImplicitVersion Condition="$(MicrosoftAspNetCoreAppPackageVersion.StartsWith('$(MaxImplicitVersion)-'))">$(MicrosoftAspNetCoreAppPackageVersion)</AspNetCoreImplicitVersion>
     <AspNetCoreImplicitVersion>$([MSBuild]::ValueOrDefault('$(AspNetCoreImplicitVersion)','$(MaxImplicitVersion)'))</AspNetCoreImplicitVersion>
   </PropertyGroup>
