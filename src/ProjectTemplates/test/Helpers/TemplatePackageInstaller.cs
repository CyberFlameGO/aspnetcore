// Copyright (c) .NET Foundation. All rights reserved.
// Licensed under the Apache License, Version 2.0. See License.txt in the project root for license information.

using System;
using System.Diagnostics;
using System.IO;
using System.Linq;
using System.Reflection;
using System.Threading;
using System.Threading.Tasks;
using Microsoft.Extensions.CommandLineUtils;
using Xunit;
using Xunit.Abstractions;

namespace Templates.Test.Helpers
{
    internal static class TemplatePackageInstaller
    {
        private static SemaphoreSlim InstallerLock = new SemaphoreSlim(1);
        private static bool _haveReinstalledTemplatePackages;

        private static readonly string[] _templatePackages = new[]
        {
            "Microsoft.DotNet.Common.ItemTemplates",
            "Microsoft.DotNet.Common.ProjectTemplates.2.1",
            "Microsoft.DotNet.Test.ProjectTemplates.2.1",
            "Microsoft.DotNet.Web.Client.ItemTemplates",
            "Microsoft.DotNet.Web.ItemTemplates",
            "Microsoft.DotNet.Web.ProjectTemplates.1.x",
            "Microsoft.DotNet.Web.ProjectTemplates.2.0",
            "Microsoft.DotNet.Web.ProjectTemplates.2.1",
            "Microsoft.DotNet.Web.ProjectTemplates.2.2",
            "Microsoft.DotNet.Web.ProjectTemplates.3.0",
            "Microsoft.DotNet.Web.ProjectTemplates.3.1",
            "Microsoft.DotNet.Web.Spa.ProjectTemplates.2.1",
            "Microsoft.DotNet.Web.Spa.ProjectTemplates.2.2",
            "Microsoft.DotNet.Web.Spa.ProjectTemplates.3.0",
            "Microsoft.DotNet.Web.Spa.ProjectTemplates.3.1",
            "Microsoft.DotNet.Web.Spa.ProjectTemplates",
<<<<<<< HEAD
            "Microsoft.AspNetCore.Blazor.Templates",
=======
            "Microsoft.AspNetCore.Components.WebAssembly.Templates",
>>>>>>> 158126c2
        };

        public static string CustomHivePath { get; } = typeof(TemplatePackageInstaller)
            .Assembly.GetCustomAttributes<AssemblyMetadataAttribute>()
            .Single(s => s.Key == "CustomTemplateHivePath").Value;

        public static async Task EnsureTemplatingEngineInitializedAsync(ITestOutputHelper output)
        {
            await InstallerLock.WaitAsync();
            try
            {
                if (!_haveReinstalledTemplatePackages)
                {
                    if (Directory.Exists(CustomHivePath))
                    {
                        Directory.Delete(CustomHivePath, recursive: true);
                    }
                    await InstallTemplatePackages(output);
                    _haveReinstalledTemplatePackages = true;
                }
            }
            finally
            {
                InstallerLock.Release();
            }
        }

        public static async Task<ProcessEx> RunDotNetNew(ITestOutputHelper output, string arguments)
        {
            var proc = ProcessEx.Run(
            output,
            AppContext.BaseDirectory,
            DotNetMuxer.MuxerPathOrDefault(),
            $"new {arguments} --debug:custom-hive \"{CustomHivePath}\"");
            await proc.Exited;

            return proc;
        }

        private static async Task InstallTemplatePackages(ITestOutputHelper output)
        {
            var builtPackages = Directory.EnumerateFiles(
                    typeof(TemplatePackageInstaller).Assembly
                    .GetCustomAttributes<AssemblyMetadataAttribute>()
                    .Single(a => a.Key == "ArtifactsShippingPackagesDir").Value,
                    "*.nupkg")
                .Where(p => _templatePackages.Any(t => Path.GetFileName(p).StartsWith(t, StringComparison.OrdinalIgnoreCase)))
                .ToArray();

<<<<<<< HEAD
            Assert.Equal(5, builtPackages.Length);
=======
            Assert.Single(builtPackages);
>>>>>>> 158126c2

            /*
             * The templates are indexed by path, for example:
              &USERPROFILE%\.templateengine\dotnetcli\v3.0.100-preview7-012821\packages\nunit3.dotnetnew.template.1.6.1.nupkg
                Templates:
                    NUnit 3 Test Project (nunit) C#
                    NUnit 3 Test Item (nunit-test) C#
                    NUnit 3 Test Project (nunit) F#
                    NUnit 3 Test Item (nunit-test) F#
                    NUnit 3 Test Project (nunit) VB
                    NUnit 3 Test Item (nunit-test) VB
                Uninstall Command:
                    dotnet new -u &USERPROFILE%\.templateengine\dotnetcli\v3.0.100-preview7-012821\packages\nunit3.dotnetnew.template.1.6.1.nupkg

             * We don't want to construct this path so we'll rely on dotnet new --uninstall --help to construct the uninstall command.
             */
            var proc = await RunDotNetNew(output, "--uninstall --help");
            var lines = proc.Output.Split(Environment.NewLine);

            // Remove any previous or prebundled version of the template packages
            foreach (var packageName in _templatePackages)
            {
                // Depending on the ordering, there may be multiple matches:
                // Microsoft.DotNet.Web.Spa.ProjectTemplates.3.0.3.0.0-preview7.*.nupkg
                // Microsoft.DotNet.Web.Spa.ProjectTemplates.3.0.0-preview7.*.nupkg
                // Error on the side of caution and uninstall all of them
                foreach (var command in lines.Where(l => l.Contains("dotnet new") && l.Contains(packageName, StringComparison.OrdinalIgnoreCase)))
                {
                    var uninstallCommand = command.TrimStart();
                    Debug.Assert(uninstallCommand.StartsWith("dotnet new"));
                    uninstallCommand = uninstallCommand.Substring("dotnet new".Length);
                    await RunDotNetNew(output, uninstallCommand);
                }
            }

            await VerifyCannotFindTemplateAsync(output, "blazorwasm");

            foreach (var packagePath in builtPackages)
            {
                output.WriteLine($"Installing templates package {packagePath}...");
                var result = await RunDotNetNew(output, $"--install \"{packagePath}\"");
                Assert.True(result.ExitCode == 0, result.GetFormattedOutput());
            }

            await VerifyCanFindTemplate(output, "blazorwasm");
        }

        private static async Task VerifyCanFindTemplate(ITestOutputHelper output, string templateName)
        {
            var proc = await RunDotNetNew(output, $"");
            if (!proc.Output.Contains($" {templateName} "))
            {
                throw new InvalidOperationException($"Couldn't find {templateName} as an option in {proc.Output}.");
            }
        }

        private static async Task VerifyCannotFindTemplateAsync(ITestOutputHelper output, string templateName)
        {
            // Verify we really did remove the previous templates
            var tempDir = Path.Combine(AppContext.BaseDirectory, Path.GetRandomFileName(), Guid.NewGuid().ToString("D"));
            Directory.CreateDirectory(tempDir);

            try
            {
                var proc = await RunDotNetNew(output, $"\"{templateName}\"");

                if (!proc.Output.Contains("Couldn't find an installed template that matches the input, searching online for one that does..."))
                {
                    throw new InvalidOperationException($"Failed to uninstall previous templates. The template '{templateName}' could still be found.");
                }
            }
            finally
            {
                Directory.Delete(tempDir, recursive: true);
            }
        }
    }
}<|MERGE_RESOLUTION|>--- conflicted
+++ resolved
@@ -37,11 +37,7 @@
             "Microsoft.DotNet.Web.Spa.ProjectTemplates.3.0",
             "Microsoft.DotNet.Web.Spa.ProjectTemplates.3.1",
             "Microsoft.DotNet.Web.Spa.ProjectTemplates",
-<<<<<<< HEAD
-            "Microsoft.AspNetCore.Blazor.Templates",
-=======
             "Microsoft.AspNetCore.Components.WebAssembly.Templates",
->>>>>>> 158126c2
         };
 
         public static string CustomHivePath { get; } = typeof(TemplatePackageInstaller)
@@ -91,11 +87,7 @@
                 .Where(p => _templatePackages.Any(t => Path.GetFileName(p).StartsWith(t, StringComparison.OrdinalIgnoreCase)))
                 .ToArray();
 
-<<<<<<< HEAD
             Assert.Equal(5, builtPackages.Length);
-=======
-            Assert.Single(builtPackages);
->>>>>>> 158126c2
 
             /*
              * The templates are indexed by path, for example:
@@ -131,7 +123,12 @@
                 }
             }
 
-            await VerifyCannotFindTemplateAsync(output, "blazorwasm");
+            await VerifyCannotFindTemplateAsync(output, "web");
+            await VerifyCannotFindTemplateAsync(output, "webapp");
+            await VerifyCannotFindTemplateAsync(output, "mvc");
+            await VerifyCannotFindTemplateAsync(output, "react");
+            await VerifyCannotFindTemplateAsync(output, "reactredux");
+            await VerifyCannotFindTemplateAsync(output, "angular");
 
             foreach (var packagePath in builtPackages)
             {
@@ -140,7 +137,9 @@
                 Assert.True(result.ExitCode == 0, result.GetFormattedOutput());
             }
 
-            await VerifyCanFindTemplate(output, "blazorwasm");
+            await VerifyCanFindTemplate(output, "webapp");
+            await VerifyCanFindTemplate(output, "web");
+            await VerifyCanFindTemplate(output, "react");
         }
 
         private static async Task VerifyCanFindTemplate(ITestOutputHelper output, string templateName)
